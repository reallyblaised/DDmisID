"""Generate PIDCalib jobs for the DDmisID project.

This script generates a bash file which is mostly a wrapper for pidcalib2, 
generated from the user-defined config file.
"""

from ddmisid import BinningGenerator
from ddmisid.utils import read_config, debug, timing
from data.aliases import CalibSamples, MCTunings, BinningVars, CommonCuts
from termcolor2 import c as tc
from pathlib import Path
import argparse
import os
import functools
from typing import Callable, TypeVar
from typing_extensions import ParamSpec

T = TypeVar("T")
P = ParamSpec("P")


def check_mu_region(
    func: Callable[P, T], valid_ids: "list[str]" = ["antimu_id", "mu_id"]
) -> Callable[P, T]:
    """Decorator to check whether muon id is valid"""

    @functools.wraps(func)
    def id_checker(*args: P.args, **kwargs: P.kwargs) -> T:
        id = kwargs["region_id"]
        assert id in valid_ids, f"ValueError: region_id must be in {valid_ids}"
        return func(*args, **kwargs)

    return id_checker


def match_muid_criteria(
    region_id: str,
    pid_config: dict,
) -> "list[str]":
    """Establish the pid categories from which to extract efficiencies via pidcalib2

    Parameters
    ----------
    region_id: str
        The region identifier (hadron-enriched or signal). Allowed values: "antimu_id", "mu_id"

    pid_config: dict
        The pid configuration dictionary, user-defined

    Returns
    -------
    list[str]:
        The pid category [{k, pi, p, e}_like, muon_like]
    """
    if (
        region_id == "antimu_id"
    ):  # partition the hadron-enriched sample into reco categories
        return list(pid_config["reco_cuts"].keys())
    elif region_id == "mu_id":  # signal selection
        return ["muon_like"]


@timing
@check_mu_region  # check whether the region_id is valid
def generate_jobs(
    pid_config: dict,
    region_id: str,  # allowed values: "antimu_id", "mu_id"
    parent_outdir: str = "bin",
    verbose: bool = False,
    test: bool = True,
) -> None:
    """Generate the executable for pidcalib2 jobs.

    Parameters
    ----------
    pid_config : dict
        Read-in user-defined config

    region_id : str
        The region identifier (hadron-enriched or signal). Allowed values: "antimu_id", "mu_id"

    verbose: bool

    Returns
    -------
    None
        Generates the appropriate bash file for pidcalib2 jobs
    """
    # establish the reco criteria: whether reco partitions of HE, or signal
    reco_set = match_muid_criteria(region_id, pid_config)

    # having read the config, write a suitable json file
    for y in pid_config["years"]:
        # generate the per-year binning file, and pass the binning json file path
        binning_path = BinningGenerator(path="config/main.yml").build(year=y)

        for true_sp_id, true_sp_alias in pid_config[
            "species"
        ].items():  # true hadrons, ghosts, electons whose abundance must be extracted
            for reco_sp in reco_set:  # reco partition identifiers
                for magpol in pid_config["magpols"]:
                    # differentiate between electron and hadrons for calibration samples
                    if true_sp_id != "electron":
                        CALIBRATION_SAMPLE = getattr(CalibSamples(), f"hadron_{y}")
                    if true_sp_id == "electron":
                        CALIBRATION_SAMPLE = getattr(CalibSamples(), f"e_{y}")

                    # book the binning variables, with per-year appropriate
                    BINNING_VARS = getattr(BinningVars(), f"_{y}")

                    # based on the desidered category, the pid, occupancy & kinematic selection criteria are different
                    if region_id == "antimu_id":
                        RECO_SEL = f"{getattr(MCTunings(), f'_{y}')}{pid_config['reco_cuts'][reco_sp]} & {pid_config[region_id]} & {pid_config['common_sel']}"
                    if region_id == "mu_id":
                        RECO_SEL = f"{getattr(MCTunings(), f'_{y}')}{pid_config['mu_id']} & {pid_config['common_sel']}"

                    # HACK: there is an exception for e 2016
                    if true_sp_id == "e_B_Jpsi" and y == "2016":
                        BINNING_VARS = getattr(
                            BinningVars(), f"e_2012"
                        )  # apparently Brunel prefix does not apply in this case

                    # produce summary
                    if verbose:
                        print(tc("Pidcalib jobs config summary:").underline.yellow)
                        print(
                            f"""\n* year: {y}\n* polarity: {magpol}\n* calib species: {true_sp_alias}\n* calibration sample: {CALIBRATION_SAMPLE }\
                            \n* binning variables: {BINNING_VARS}\n* reco selection: {RECO_SEL}\n
                        
                        """
                        )

                    # proceed with writing job executable
                    # -----------------------------------
                    # book a suitable directory
                    sp_outdir = f"{parent_outdir}/{y}/{magpol}/{region_id}/{true_sp_id}"
                    namespace = f"{true_sp_id}_to_{reco_sp}"

                    # clean up the directory to remove relic jobs
                    try:
                        os.system(f"rm -rf {parent_outdir}/{namespace}")
                        Path(f"{sp_outdir}/{namespace}").mkdir(
                            parents=True, exist_ok=True
                        )
                    except:
                        Path(f"{sp_outdir}/{namespace}").mkdir(
                            parents=True, exist_ok=True
                        )

                    # establish the pidcalib2 command and relative args
                    scratch_dir = "scratch" 
                    Path(scratch_dir).mkdir(parents=True, exist_ok=True)
<<<<<<< HEAD
                    job_conf = f'lb-conda pidcalib pidcalib2.make_eff_hists --sample {CALIBRATION_SAMPLE} --magnet {magpol} --particle {true_sp_alias} --pid-cut "{RECO_SEL}" --binning-file {binning_path} --output-dir {sp_outdir}/{namespace}'
=======

                    job_conf = f'source /cvmfs/lhcb.cern.ch/lib/LbEnv &&\nlb-conda pidcalib pidcalib2.make_eff_hists --sample {CALIBRATION_SAMPLE} --magnet {magpol} --particle {true_sp_alias} --pid-cut "{RECO_SEL}" --binning-file {binning_path} --output-dir {scratch_dir}/{region_id}'

>>>>>>> 47c642b2
                    for bv in BINNING_VARS:
                        job_conf += f" --bin-var {bv}"

                    # if booked test, run over one calibration file only
                    if opts.test:
                        job_conf += " --max-files 1"

                    # need to preserve the selection info to read in the eff histograms from root fike
                    preserv_file = open(
                        f"{sp_outdir}/{namespace}/preserv.yaml",
                        "w",
                    )
                    preserv_file.write(f'real     : "{true_sp_alias}"\n')
                    preserv_file.write(f'reco     : "{reco_sp}"\n')
                    preserv_file.write(f'muid     : "{region_id}"\n')
                    preserv_file.write(f'eff_hist : "{true_sp_alias}_{reco_sp}_all"')
                    preserv_file.close()

                    # bash file to run PIDCalib
                    sh_file = open(f"{sp_outdir}/{namespace}/run.sh", "w")

                    # pipe command to bashfile
<<<<<<< HEAD
                    sh_file.write(f"{job_conf}")
=======
                    sh_file.write(f"{job_conf} &&\n")
>>>>>>> 47c642b2

                    sh_file.write(
                        f"touch {sp_outdir}/{namespace}/pidcalib2.make_eff_hists.done"
                    )  # placeholder filler to signal complete execution of pidcalib2
<<<<<<< HEAD

                    # # HACK: rename so that all root tuples are called the same - helps with the snake pipeline
                    # epilogue = f"""for f in {sp_outdir}/{namespace}/*.root; do\nmv \"$f\" {sp_outdir}/{namespace}/perfHist.root\ndone
                    # """

                    # epilogue = f"""for f in /work/submit/kakura/DDmisID/scratch/; do\nmv \"$f\" {sp_outdir}/{namespace}/perf.pkl\ndone
                    # """
                    epilogue = f"""for f in {sp_outdir}/{namespace}/*.pkl; do\nmv \"$f\" {sp_outdir}/{namespace}/perf.pkl\ndone
                    """

                    sh_file.write(epilogue + "\n")
=======
>>>>>>> 47c642b2
                    sh_file.close()

                    # make the bash file executable
                    os.chmod(f"{sp_outdir}/{namespace}/run.sh", 0o0777)

                    # report successul run
                    if verbose:
                        print(
                            tc(
                                f"Success: generated {sp_outdir}/{namespace}/run.sh"
                            ).green
                        )


if __name__ == "__main__":
    parser = argparse.ArgumentParser(description="PIDCalib jobs generator")
    parser.add_argument(
        "-t", "--test", action="store_true", help="Run pidcalib2 with --max-files==1"
    )
    opts = parser.parse_args()

    # establish the credentials to access eos
    os.system(f"kinit {read_config('config/main.yml', key='user_id')}@CERN.CH")

    # generate the pidcalib2 jobs in the hadron-enriched region and extrapolation to signal
    for id in ("antimu_id", "mu_id"):
        generate_jobs(
            pid_config=read_config("config/main.yml", key="pid"),
            region_id=id,
        )<|MERGE_RESOLUTION|>--- conflicted
+++ resolved
@@ -150,13 +150,9 @@
                     # establish the pidcalib2 command and relative args
                     scratch_dir = "scratch" 
                     Path(scratch_dir).mkdir(parents=True, exist_ok=True)
-<<<<<<< HEAD
-                    job_conf = f'lb-conda pidcalib pidcalib2.make_eff_hists --sample {CALIBRATION_SAMPLE} --magnet {magpol} --particle {true_sp_alias} --pid-cut "{RECO_SEL}" --binning-file {binning_path} --output-dir {sp_outdir}/{namespace}'
-=======
-
-                    job_conf = f'source /cvmfs/lhcb.cern.ch/lib/LbEnv &&\nlb-conda pidcalib pidcalib2.make_eff_hists --sample {CALIBRATION_SAMPLE} --magnet {magpol} --particle {true_sp_alias} --pid-cut "{RECO_SEL}" --binning-file {binning_path} --output-dir {scratch_dir}/{region_id}'
-
->>>>>>> 47c642b2
+
+                    job_conf = f'source /cvmfs/lhcb.cern.ch/lib/LbEnv &&\nlb-conda pidcalib pidcalib2.make_eff_hists --sample {CALIBRATION_SAMPLE} --magnet {magpol} --particle {true_sp_alias} --pid-cut "{RECO_SEL}" --binning-file {binning_path} --output-dir {sp_outdir}/{namespace}'
+
                     for bv in BINNING_VARS:
                         job_conf += f" --bin-var {bv}"
 
@@ -179,16 +175,12 @@
                     sh_file = open(f"{sp_outdir}/{namespace}/run.sh", "w")
 
                     # pipe command to bashfile
-<<<<<<< HEAD
+
                     sh_file.write(f"{job_conf}")
-=======
-                    sh_file.write(f"{job_conf} &&\n")
->>>>>>> 47c642b2
 
                     sh_file.write(
                         f"touch {sp_outdir}/{namespace}/pidcalib2.make_eff_hists.done"
                     )  # placeholder filler to signal complete execution of pidcalib2
-<<<<<<< HEAD
 
                     # # HACK: rename so that all root tuples are called the same - helps with the snake pipeline
                     # epilogue = f"""for f in {sp_outdir}/{namespace}/*.root; do\nmv \"$f\" {sp_outdir}/{namespace}/perfHist.root\ndone
@@ -200,8 +192,7 @@
                     """
 
                     sh_file.write(epilogue + "\n")
-=======
->>>>>>> 47c642b2
+
                     sh_file.close()
 
                     # make the bash file executable
