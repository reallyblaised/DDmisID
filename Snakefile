--- conflicted
+++ resolved
@@ -52,14 +52,10 @@
     '''
     checkpoint_output = checkpoints.gen_sh_files.get(**wildcards).output[0]
     year, magpol, dllmu_bin, species, eff_dirs = glob_wildcards(os.path.join(checkpoint_output, '{year}/{magpol}/{dllmu_bin}/{species}/{eff_dirs}/run.sh'))
-<<<<<<< HEAD
-    
+
     return expand(checkpoint_output+"/{year}/{magpol}/{dllmu_bin}/{species}/{eff_dirs}/perf.pkl", zip, year=year, magpol=magpol, dllmu_bin=dllmu_bin, species=species, eff_dirs=eff_dirs)
 
-=======
-    return expand(checkpoint_output+"/{year}/{magpol}/{dllmu_bin}/{species}/{eff_dirs}/perf.pkl", zip, year=year, magpol=magpol, dllmu_bin=dllmu_bin, species=species, eff_dirs=eff_dirs)
->>>>>>> f9e7cfca
-
+  
 rule collect:
     input:
         aggregate,
