# -------------------------------
# user-defined configuration file
# -------------------------------
user_id: "hmhanna" # CERN user ID for kinit @CERN.CH

# =============
# test-run flag
# =============
# if true, run pidcalib in `--test` mode
max_calib_files: 100 # how many calibration samples to run over in pidcalib [applies only if test is True]
# if true, produce all run info, including the path to calibration samples, TDirectiory and TTree
verbose: True 

# =======================
# pidcalib2 configuration - if in doubt: https://twiki.cern.ch/twiki/bin/view/LHCb/PIDCalibPackage#Which_variables_are_available_wi
# =======================
pid:
  # common to all particle species and years of data taking
  # NOTE: take care to specify ranges compatible with the data surviving the nominal event selection
  
  # alias : list[float, ...]
  sweight_binning:
    "Brunel_P"       : [10_000,12_500, 15_000, 17_500, 20_000, 25_000, 50_000, 100_000]
    "Brunel_ETA"     : [1.5, 2.5, 5.5]  
    "nTracks_Brunel" : [0, 250, 1000] 
  
  pid_extrap_binning:
    "Brunel_P"       : [10_000, 12_500, 15_000, 17_500, 20_000, 22_500, 25_000, 50_000, 100_000]
    "Brunel_ETA"     : [1.5, 2.5, 3.5, 5.5]  
    "nTracks_Brunel" : [0, 250, 1000] 
    
  # what species are considered in the makeup of the misID?
  # NOTE: take care to specify the species alias employed in pidcalib2
  species: 
    kaon    : "K"
    pion    : "Pi"
    proton  : "P"
    electron: "e_B_Jpsi"
  
  # year-specific configuration
  year: "2018" 
  magpol: "up" # follow pidcalib2 syntax
  
  # =====================================================================================
  # PIDCALIB section: adopt pidcalib syntax to extract efficiencies from calibration data
  # =====================================================================================
  
  # SELECTIONS [use pidcalib2 syntax]
  # ---------------------------------
  control: "ProbNNghost<0.1 & DLLmu<0.0 & IsMuon==0.0 & probe_hasMuon==1.0 & InMuonAcc==1.0" # arg to `--pid_cut` option in pidcalib2
  target: "ProbNNghost<0.1 & DLLmu>3.0 & IsMuon==1.0 & probe_hasMuon==1.0 & InMuonAcc==1.0" # arg to `--pid_cut` option in pidcalib2 


  # selection shared between the hadron-enriched and signal samples. 
  # usually involving acceptance cuts, and the extrema of the mommentum range established in nominal events selection
  # for run 2 stripping vs turbo analyses, the `Brunel_` prefix might be required - see: https://twiki.cern.ch/twiki/bin/view/LHCb/PIDCalibPackage
  common_selection: "probe_Brunel_NShared==0 & Brunel_P>10000 & Brunel_P<100000 & Brunel_PT>1500" # NOTE: ensure the extrema are compatible with the binning json files

  # pidcalib cuts of HE sample to define the reco partitions
  reco_partitions:
    kaon_like      : "DLLK>0.0 & (DLLK-DLLp)>0.0 & (DLLK-DLLe)>0.0"
    pion_like      : "DLLK<0.0 & DLLp<0.0 & DLLe<0.0"
    proton_like    : "DLLp>0.0 & (DLLp-DLLK)>0.0 & (DLLp-DLLe)>0.0"
    electron_like  : "DLLe>0.0 & (DLLe-DLLK)>0.0 & (DLLe-DLLp)>0.0"
    # # define `ghost-like` the partition evading all the above, in a slight abuse of notation
    #ghost_like: "((DLLK < 0) | (DLLK == 0) | (DLLK - DLLp < 0) | (DLLK - DLLp == 0) | (DLLK - DLLe < 0) | (DLLK - DLLe == 0)) & ((DLLK > 0) | (DLLK == 0) | (DLLp > 0) | (DLLp == 0) | (DLLe > 0) | (DLLe == 0)) & ((DLLp < 0) | (DLLp == 0) | (DLLp - DLLK < 0) | (DLLp - DLLK == 0) | (DLLp - DLLe < 0) | (DLLp - DLLe == 0)) & ((DLLe < 0) | (DLLe == 0) | (DLLe - DLLK < 0) | (DLLe - DLLK == 0) | (DLLe - DLLp < 0) | (DLLe - DLLp == 0))"

  # ghosts section [optional, but nessary if `ghost-like` if not None]
  # --------------
  ghost_config: ~


# =============================================================================================================================
# DATA section: cuts applied to the hadron enriched *data*: the syntax must reflect the branch names in the user-defined ntuple
# =============================================================================================================================
data: 
  # file/directory/tree coordinates
  # ------------------------------ 
<<<<<<< HEAD
  input_path: "/afs/cern.ch/user/h/hmhanna/private/DDmisID/DDmisID/Data/inputData/Bc2D0MuNuX.root" # path to hadron-enriched data file (pid + intermediate selection applied)
  data_key: "B2DMuNuX_D02KPi_FakeMuonTuple"
  data_tree: "DecayTree"
  output_path: "/afs/cern.ch/user/h/hmhanna/private/DDmisID/DDmisID/Data/outputData/fakemuon_2018_MU.root" # path to hadron-enriched data file (pid + intermediate selection applied)
=======
  input_path: "/ceph/submit/data/user/b/blaised/bc2dmunu/fakemuon/DATA/merged_sj_data/D0MuNu/2018/MU/Bc2D0MuNuX.root" # path to hadron-enriched data file (pid + intermediate selection applied)
  data_key: "B2DMuNuX_D02K3Pi_FakeMuonTuple"
  data_tree: "DecayTree"
  output_path: "/ceph/submit/data/user/b/blaised/bc2dmunu/fakemuon/DATA/merged_sj_data_misid_w/D0MuNu/2018/MU/Bc2D0MuNuX.root" # path to hadron-enriched data file (pid + intermediate selection applied)
>>>>>>> bb9d249d

  # prefix for the bespoke single-track branches in the input ROOT file
  # -------------------------------------------------------------------
  data_prefixes: # NOTE: keys must match binning variable names
    P: "Mu_plus" # to signal that branches follow the naming convention Mu_plus_{P, PT, ETA...}
    ETA: "Mu_plus_LK"
    nTracks: ""

  # NOTE: follow awkward syntax: each selection cut enclosed by a set of brackets
  # -----------------------------------------------------------------------------
  data_reco_partitions: 
    kaon      : "(Mu_plus_InMuonAcc==1.0) & (Mu_plus_NShared==0) & (Mu_plus_P>10000) & (Mu_plus_P<100000) & (Mu_plus_PT>1500) & (Mu_plus_PIDmu<0.0) & (Mu_plus_isMuon==0) & (Mu_plus_hasMuon==1.0) & (Mu_plus_ProbNNghost<0.1) & (Mu_plus_PIDK>0.0) & ( (Mu_plus_PIDK-Mu_plus_PIDp)>0.0 ) & ( (Mu_plus_PIDK-Mu_plus_PIDe)>0.0 )"
    pion      : "(Mu_plus_InMuonAcc==1.0) & (Mu_plus_NShared==0) & (Mu_plus_P>10000) & (Mu_plus_P<100000) & (Mu_plus_PT>1500) & (Mu_plus_PIDmu<0.0) & (Mu_plus_isMuon==0) & (Mu_plus_hasMuon==1.0) & (Mu_plus_ProbNNghost<0.1) & (Mu_plus_PIDK<0.0) & (Mu_plus_PIDp<0.0) & (Mu_plus_PIDe<0.0)"
    proton    : "(Mu_plus_InMuonAcc==1.0) & (Mu_plus_NShared==0) & (Mu_plus_P>10000) & (Mu_plus_P<100000) & (Mu_plus_PT>1500) & (Mu_plus_PIDmu<0.0) & (Mu_plus_isMuon==0) & (Mu_plus_hasMuon==1.0) & (Mu_plus_ProbNNghost<0.1) & (Mu_plus_PIDp>0.0) & ( (Mu_plus_PIDp-Mu_plus_PIDK)>0.0 ) & ( (Mu_plus_PIDp-Mu_plus_PIDe)>0.0 )"
    electron  : "(Mu_plus_InMuonAcc==1.0) & (Mu_plus_NShared==0) & (Mu_plus_P>10000) & (Mu_plus_P<100000) & (Mu_plus_PT>1500) & (Mu_plus_PIDmu<0.0) & (Mu_plus_isMuon==0) & (Mu_plus_hasMuon==1.0) & (Mu_plus_ProbNNghost<0.1) & (Mu_plus_PIDe>0.0) & ( (Mu_plus_PIDe-Mu_plus_PIDK)>0.0 ) & ( (Mu_plus_PIDe-Mu_plus_PIDp)>0.0 )"
    # NOTE: I decided to absorb any residual candidates in the data in a `ghost` partition defined containing candidates evading the above; below, what I would write to match the string passed to pidcalib2. Both approaches yeild the same result as verified on 2018 MU data. 
    #ghost     : "(Mu_plus_InMuonAcc==1.0) & (Mu_plus_NShared==0) & (Mu_plus_P>10000) & (Mu_plus_P<100000) & (Mu_plus_PT>1500) & (Mu_plus_PIDmu<0.0) & (Mu_plus_isMuon==0) & (Mu_plus_hasMuon==1.0) & (Mu<|MERGE_RESOLUTION|>--- conflicted
+++ resolved
@@ -76,18 +76,11 @@
 data: 
   # file/directory/tree coordinates
   # ------------------------------ 
-<<<<<<< HEAD
+
   input_path: "/afs/cern.ch/user/h/hmhanna/private/DDmisID/DDmisID/Data/inputData/Bc2D0MuNuX.root" # path to hadron-enriched data file (pid + intermediate selection applied)
   data_key: "B2DMuNuX_D02KPi_FakeMuonTuple"
   data_tree: "DecayTree"
   output_path: "/afs/cern.ch/user/h/hmhanna/private/DDmisID/DDmisID/Data/outputData/fakemuon_2018_MU.root" # path to hadron-enriched data file (pid + intermediate selection applied)
-=======
-  input_path: "/ceph/submit/data/user/b/blaised/bc2dmunu/fakemuon/DATA/merged_sj_data/D0MuNu/2018/MU/Bc2D0MuNuX.root" # path to hadron-enriched data file (pid + intermediate selection applied)
-  data_key: "B2DMuNuX_D02K3Pi_FakeMuonTuple"
-  data_tree: "DecayTree"
-  output_path: "/ceph/submit/data/user/b/blaised/bc2dmunu/fakemuon/DATA/merged_sj_data_misid_w/D0MuNu/2018/MU/Bc2D0MuNuX.root" # path to hadron-enriched data file (pid + intermediate selection applied)
->>>>>>> bb9d249d
-
   # prefix for the bespoke single-track branches in the input ROOT file
   # -------------------------------------------------------------------
   data_prefixes: # NOTE: keys must match binning variable names
